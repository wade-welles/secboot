--- conflicted
+++ resolved
@@ -77,7 +77,6 @@
 	rootCAHashes = append(rootCAHashes, h)
 }
 
-<<<<<<< HEAD
 func AsDynamicPolicyData(in *dynamicPolicyData) *DynamicPolicyData {
 	return &DynamicPolicyData{in}
 }
@@ -88,6 +87,14 @@
 
 func InitTPMConnection(t *TPMConnection) error {
 	return t.init()
+}
+
+func MockEKTemplate(mock *tpm2.Public) (restore func()) {
+	orig := ekTemplate
+	ekTemplate = mock
+	return func() {
+		ekTemplate = orig
+	}
 }
 
 func NewDynamicPolicyComputeParams(key *rsa.PrivateKey, signAlg tpm2.HashAlgorithmId, mockPcrParams []MockPolicyPCRParam, policyCountIndexName tpm2.Name, policyCount uint64) *dynamicPolicyComputeParams {
@@ -109,12 +116,4 @@
 
 func SetOpenDefaultTctiFn(fn func() (io.ReadWriteCloser, error)) {
 	openDefaultTcti = fn
-=======
-func MockEKTemplate(mock *tpm2.Public) (restore func()) {
-	orig := ekTemplate
-	ekTemplate = mock
-	return func() {
-		ekTemplate = orig
-	}
->>>>>>> 996d1054
 }